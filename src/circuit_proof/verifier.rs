#![allow(non_snake_case)]

use curve25519_dalek::ristretto::{CompressedRistretto, RistrettoPoint};
use curve25519_dalek::scalar::Scalar;
use curve25519_dalek::traits::VartimeMultiscalarMul;
use merlin::Transcript;

use super::assignment::Assignment;
use super::{ConstraintSystem, LinearCombination, R1CSProof, Variable};

use errors::R1CSError;
use generators::Generators;
use transcript::TranscriptProtocol;

pub struct VerifierCS<'a, 'b> {
    transcript: &'a mut Transcript,
    generators: &'b Generators,
    constraints: Vec<LinearCombination>,
    num_vars: usize,
    V: Vec<CompressedRistretto>,
}

impl<'a, 'b> ConstraintSystem for VerifierCS<'a, 'b> {
    fn assign_multiplier(
        &mut self,
        _left: Assignment,
        _right: Assignment,
        _out: Assignment,
    ) -> Result<(Variable, Variable, Variable), R1CSError> {
        let var = self.num_vars;
        self.num_vars += 1;

        Ok((
            Variable::MultiplierLeft(var),
            Variable::MultiplierRight(var),
            Variable::MultiplierOutput(var),
        ))
    }

    fn assign_uncommitted(
        &mut self,
        val_1: Assignment,
        val_2: Assignment,
    ) -> Result<(Variable, Variable), R1CSError> {
        let (left, right, _) = self.assign_multiplier(val_1, val_2, Assignment::Missing())?;
        Ok((left, right))
    }

    fn add_constraint(&mut self, lc: LinearCombination) {
        // TODO: check that the linear combinations are valid
        // (e.g. that variables are valid, that the linear combination
        // evals to 0 for prover, etc).
        self.constraints.push(lc);
    }

    fn challenge_scalar(&mut self, label: &'static [u8]) -> Scalar {
        self.transcript.challenge_scalar(label)
    }
}

impl<'a, 'b> VerifierCS<'a, 'b> {
    pub fn new(
        transcript: &'a mut Transcript,
        generators: &'b Generators,
        commitments: Vec<CompressedRistretto>,
    ) -> (Self, Vec<Variable>) {
        let m = commitments.len();
        transcript.r1cs_domain_sep(m as u64);

        let mut variables = Vec::with_capacity(m);
        for (i, commitment) in commitments.iter().enumerate() {
            // Commit the commitment to the transcript
            transcript.commit_point(b"V", &commitment);

            // Allocate and return a variable for the commitment
            variables.push(Variable::Committed(i));
        }

        let cs = VerifierCS {
            transcript,
            generators,
            num_vars: 0,
            V: commitments,
            constraints: Vec::new(),
        };

        (cs, variables)
    }

    /// Use a challenge, `z`, to flatten the constraints in the
    /// constraint system into vectors used for proving and
    /// verification.
    ///
    /// # Output
    ///
    /// Returns a tuple of
    /// ```text
    /// (z_zQ_WL, z_zQ_WR, z_zQ_WO, z_zQ_WV, z_zQ_c)
    /// ```
    /// where `z_zQ_WL` is \\( z \cdot z^Q \cdot W_L \\), etc.
    fn flattened_constraints(
        &mut self,
        z: &Scalar,
    ) -> (Vec<Scalar>, Vec<Scalar>, Vec<Scalar>, Vec<Scalar>, Scalar) {
        let n = self.num_vars;
        let m = self.V.len();

        let mut z_zQ_WL = vec![Scalar::zero(); n];
        let mut z_zQ_WR = vec![Scalar::zero(); n];
        let mut z_zQ_WO = vec![Scalar::zero(); n];
        let mut z_zQ_WV = vec![Scalar::zero(); m];
        let mut z_zQ_c = Scalar::zero();

        let mut exp_z = *z;
        for lc in self.constraints.iter() {
            for (var, coeff) in &lc.terms {
                match var {
                    Variable::MultiplierLeft(i) => {
                        z_zQ_WL[*i] += exp_z * coeff;
                    }
                    Variable::MultiplierRight(i) => {
                        z_zQ_WR[*i] += exp_z * coeff;
                    }
                    Variable::MultiplierOutput(i) => {
                        z_zQ_WO[*i] += exp_z * coeff;
                    }
                    Variable::Committed(i) => {
                        z_zQ_WV[*i] -= exp_z * coeff;
                    }
                    Variable::One() => {
                        z_zQ_c -= exp_z * coeff;
                    }
                }
            }
            exp_z *= z;
        }

        (z_zQ_WL, z_zQ_WR, z_zQ_WO, z_zQ_WV, z_zQ_c)
    }

    // This function can only be called once per ConstraintSystem instance.
    pub fn verify(mut self, proof: &R1CSProof) -> Result<(), R1CSError> {
        let temp_n = self.num_vars;
        if !(temp_n == 0 || temp_n.is_power_of_two()) {
            let pad = temp_n.next_power_of_two() - temp_n;
            for _ in 0..pad {
                self.assign_multiplier(Assignment::zero(), Assignment::zero(), Assignment::zero())?;
            }
        }

        use inner_product_proof::inner_product;
        use std::iter;
        use util;

        let n = self.num_vars;
        if self.generators.gens_capacity < n {
            return Err(R1CSError::InvalidGeneratorsLength);
        }
        // We are performing a single-party circuit proof, so party index is 0.
        let gens = self.generators.share(0);

        // Create a `TranscriptRng` from the transcript
        use rand::thread_rng;
        let mut rng = self
            .transcript
            .fork_transcript()
            .reseed_from_rng(&mut thread_rng());

        self.transcript.commit_point(b"A_I", &proof.A_I);
        self.transcript.commit_point(b"A_O", &proof.A_O);
        self.transcript.commit_point(b"S", &proof.S);

        let y = self.transcript.challenge_scalar(b"y");
        let z = self.transcript.challenge_scalar(b"z");

        let (z_zQ_WL, z_zQ_WR, z_zQ_WO, z_zQ_WV, z_zQ_c) = self.flattened_constraints(&z);

        self.transcript.commit_point(b"T_1", &proof.T_1);
        self.transcript.commit_point(b"T_3", &proof.T_3);
        self.transcript.commit_point(b"T_4", &proof.T_4);
        self.transcript.commit_point(b"T_5", &proof.T_5);
        self.transcript.commit_point(b"T_6", &proof.T_6);

        let x = self.transcript.challenge_scalar(b"x");

        self.transcript.commit_scalar(b"t_x", &proof.t_x);
        self.transcript
            .commit_scalar(b"t_x_blinding", &proof.t_x_blinding);
        self.transcript
            .commit_scalar(b"e_blinding", &proof.e_blinding);

        let w = self.transcript.challenge_scalar(b"w");

        let r = Scalar::random(&mut rng);
        let xx = x * x;
        let y_inv = y.invert();

        // Calculate points that represent the matrices
        let H_prime: Vec<RistrettoPoint> = gens
            .H(n)
            .zip(util::exp_iter(y_inv))
            .map(|(H_i, exp_y_inv)| H_i * exp_y_inv)
            .collect();

        // W_L_point = <h * y^-n , z * z^Q * W_L>, line 81
        let W_L_point = RistrettoPoint::vartime_multiscalar_mul(&z_zQ_WL, &H_prime);

        // W_R_point = <g , y^-n * z * z^Q * W_R>, line 82
        let y_n_z_zQ_WR = z_zQ_WR
            .iter()
            .zip(util::exp_iter(y.invert()))
            .map(|(W_R_right_i, exp_y_inv)| W_R_right_i * exp_y_inv)
            .collect::<Vec<Scalar>>();
        let W_R_point = RistrettoPoint::vartime_multiscalar_mul(&y_n_z_zQ_WR, gens.G(n));

        // Get IPP variables
        let (x_sq, x_inv_sq, s) = proof.ipp_proof.verification_scalars(self.transcript);
        let s_inv = s.iter().rev().take(n);
        let a = proof.ipp_proof.a;
        let b = proof.ipp_proof.b;

        // define parameters for P check
        let g = s.iter().take(n).map(|s_i| -a * s_i);
        let h = s_inv
            .zip(util::exp_iter(y.invert()))
            .map(|(s_i_inv, exp_y_inv)| -exp_y_inv * b * s_i_inv - Scalar::one());

        // define parameters for t check
        let delta = inner_product(&y_n_z_zQ_WR, &z_zQ_WL);
        let rxx = r * xx;
        let V_coeff = z_zQ_WV.iter().map(|W_V_i| rxx * W_V_i);

        // group the T_scalars and T_points together
        let T_scalars = [r * x, rxx * x, rxx * xx, rxx * xx * x, rxx * xx * xx];
        let T_points = [proof.T_1, proof.T_3, proof.T_4, proof.T_5, proof.T_6];

        let mega_check = RistrettoPoint::optional_multiscalar_mul(
            iter::once(x) // A_I
                .chain(iter::once(xx)) // A_O
                .chain(iter::once(x)) // W_L_point
                .chain(iter::once(x)) // W_R_point
                .chain(z_zQ_WO.iter().cloned()) // H_prime
                .chain(iter::once(x * xx)) // S
                .chain(iter::once(
                    w * (proof.t_x - a * b) + r * (xx * (delta + z_zQ_c) - proof.t_x),
                )) // B
                .chain(iter::once(-proof.e_blinding - r * proof.t_x_blinding)) // B_blinding
                .chain(g) // G
                .chain(h) // H
                .chain(x_sq.iter().cloned()) // ipp_proof.L_vec
                .chain(x_inv_sq.iter().cloned()) // ipp_proof.R_vec
                .chain(V_coeff) // V
                .chain(T_scalars.iter().cloned()), // T_points
<<<<<<< HEAD
            iter::once(&A_I)
                .chain(iter::once(&A_O))
                .chain(iter::once(&W_L_point))
                .chain(iter::once(&W_R_point))
                // W_O_point = <h * y^-n , z * z^Q * W_O>, line 83
                .chain(H_prime.iter())
                .chain(iter::once(&S))
                .chain(iter::once(&gens.pedersen_gens.B))
                .chain(iter::once(&gens.pedersen_gens.B_blinding))
                .chain(gens.G(n))
                .chain(gens.H(n))
                .chain(Ls.iter())
                .chain(Rs.iter())
                .chain(self.V.iter())
                .chain(T_points.iter()),
        );
=======
            iter::once(proof.A_I.decompress())
                .chain(iter::once(proof.A_O.decompress()))
                .chain(iter::once(Some(W_L_point)))
                .chain(iter::once(Some(W_R_point)))
                .chain(iter::once(Some(W_O_point)))
                .chain(iter::once(proof.S.decompress()))
                .chain(iter::once(Some(gens.pedersen_gens.B)))
                .chain(iter::once(Some(gens.pedersen_gens.B_blinding)))
                .chain(gens.G(n).map(|&G_i| Some(G_i)))
                .chain(gens.H(n).map(|&H_i| Some(H_i)))
                .chain(proof.ipp_proof.L_vec.iter().map(|L_i| L_i.decompress()))
                .chain(proof.ipp_proof.R_vec.iter().map(|R_i| R_i.decompress()))
                .chain(self.V.iter().map(|V_i| V_i.decompress()))
                .chain(T_points.iter().map(|T_i| T_i.decompress())),
        ).ok_or_else(|| R1CSError::VerificationError)?;
>>>>>>> 71011f4f

        use curve25519_dalek::traits::IsIdentity;

        if !mega_check.is_identity() {
            return Err(R1CSError::VerificationError);
        }

        Ok(())
    }
}<|MERGE_RESOLUTION|>--- conflicted
+++ resolved
@@ -251,29 +251,12 @@
                 .chain(x_inv_sq.iter().cloned()) // ipp_proof.R_vec
                 .chain(V_coeff) // V
                 .chain(T_scalars.iter().cloned()), // T_points
-<<<<<<< HEAD
-            iter::once(&A_I)
-                .chain(iter::once(&A_O))
-                .chain(iter::once(&W_L_point))
-                .chain(iter::once(&W_R_point))
-                // W_O_point = <h * y^-n , z * z^Q * W_O>, line 83
-                .chain(H_prime.iter())
-                .chain(iter::once(&S))
-                .chain(iter::once(&gens.pedersen_gens.B))
-                .chain(iter::once(&gens.pedersen_gens.B_blinding))
-                .chain(gens.G(n))
-                .chain(gens.H(n))
-                .chain(Ls.iter())
-                .chain(Rs.iter())
-                .chain(self.V.iter())
-                .chain(T_points.iter()),
-        );
-=======
             iter::once(proof.A_I.decompress())
                 .chain(iter::once(proof.A_O.decompress()))
                 .chain(iter::once(Some(W_L_point)))
                 .chain(iter::once(Some(W_R_point)))
-                .chain(iter::once(Some(W_O_point)))
+                // W_O_point = <h * y^-n , z * z^Q * W_O>, line 83
+                .chain(H_prime.iter().map(|&H_prime_i| Some(H_prime_i)))
                 .chain(iter::once(proof.S.decompress()))
                 .chain(iter::once(Some(gens.pedersen_gens.B)))
                 .chain(iter::once(Some(gens.pedersen_gens.B_blinding)))
@@ -284,7 +267,6 @@
                 .chain(self.V.iter().map(|V_i| V_i.decompress()))
                 .chain(T_points.iter().map(|T_i| T_i.decompress())),
         ).ok_or_else(|| R1CSError::VerificationError)?;
->>>>>>> 71011f4f
 
         use curve25519_dalek::traits::IsIdentity;
 
